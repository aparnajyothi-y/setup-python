--- conflicted
+++ resolved
@@ -31,13 +31,8 @@
     runs-on: ubuntu-16.04
     strategy:
       matrix:
-<<<<<<< HEAD
-        python: [ '2.x', '3.x', 'pypy2', 'pypy3' ]
-    name: Python ${{ matrix.python }} sample
-=======
-        python-version: [ '2.x', '3.x', 'pypy3' ]
+        python-version: [ '2.x', '3.x', 'pypy2', 'pypy3' ]
     name: Python ${{ matrix.python-version }} sample
->>>>>>> 1396627e
     steps:
       - uses: actions/checkout@master
       - name: Setup python
