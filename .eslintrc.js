// This is a reusable configuration file copied from https://github.com/actions/reusable-workflows/tree/main/reusable-configurations. Please don't make changes to this file as it's the subject of an automatic update.
module.exports = {
  extends: [
    'eslint:recommended',
    'plugin:@typescript-eslint/recommended',
    'plugin:eslint-plugin-jest/recommended',
    'eslint-config-prettier'
  ],
  parser: '@typescript-eslint/parser',
  plugins: ['@typescript-eslint', 'eslint-plugin-node', 'eslint-plugin-jest'],
  rules: {
    '@typescript-eslint/no-require-imports': 'error',
    '@typescript-eslint/no-non-null-assertion': 'off',
    '@typescript-eslint/no-explicit-any': 'off',
    '@typescript-eslint/no-empty-function': 'off',
    '@typescript-eslint/ban-ts-comment': [
      'error',
      {
        'ts-ignore': 'allow-with-description'
      }
    ],
    'no-console': 'error',
    'yoda': 'error',
    'prefer-const': [
      'error',
      {
        destructuring: 'all'
      }
    ],
    'no-control-regex': 'off',
    'no-constant-condition': ['error', {checkLoops: false}],
<<<<<<< HEAD
    'node/no-extraneous-import': 'error',
=======
    'node/no-extraneous-import': 'error'
>>>>>>> 9cbf792a
  },
  overrides: [
    {
      files: ['**/*{test,spec}.ts'],
      rules: {
        '@typescript-eslint/no-unused-vars': 'off',
        'jest/no-standalone-expect': 'off',
        'jest/no-conditional-expect': 'off',
        'no-console': 'off',

      }
    }
  ],
  env: {
    node: true,
    es6: true,
    'jest/globals': true
  }
};<|MERGE_RESOLUTION|>--- conflicted
+++ resolved
@@ -29,11 +29,7 @@
     ],
     'no-control-regex': 'off',
     'no-constant-condition': ['error', {checkLoops: false}],
-<<<<<<< HEAD
-    'node/no-extraneous-import': 'error',
-=======
     'node/no-extraneous-import': 'error'
->>>>>>> 9cbf792a
   },
   overrides: [
     {
