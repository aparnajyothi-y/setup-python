--- conflicted
+++ resolved
@@ -1,11 +1,6 @@
-<<<<<<< HEAD
 ---
 name: 'Setup Python'
 description: 'Set up a specific version of Python and add the command-line tools to the PATH.'
-=======
-name: 'Setup Python'
-description: 'Set up a specific version of Python and add the command-line tools to the PATH'
->>>>>>> c04e1769
 author: 'GitHub'
 inputs:
   python-version:
