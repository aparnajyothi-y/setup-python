{
  "name": "setup-python",
  "version": "4.0.0",
  "private": true,
  "description": "Setup python action",
  "main": "dist/index.js",
  "scripts": {
    "build": "ncc build -o dist/setup src/setup-python.ts && ncc build -o dist/cache-save src/cache-save.ts",
    "format": "prettier --write \"{,!(node_modules)/**/}*.ts\"",
    "format-check": "prettier --check \"{,!(node_modules)/**/}*.ts\"",
    "release": "ncc build -o dist/setup src/setup-python.ts && ncc build -o dist/cache-save src/cache-save.ts && git add -f dist/",
    "test": "jest --coverage"
  },
  "repository": {
    "type": "git",
    "url": "git+https://github.com/actions/setup-python.git"
  },
  "keywords": [
    "actions",
    "node",
    "setup"
  ],
  "author": "GitHub",
  "license": "MIT",
  "dependencies": {
<<<<<<< HEAD
    "@actions/cache": "^3.0.0",
    "@actions/core": "^1.2.3",
=======
    "@actions/cache": "^2.0.2",
    "@actions/core": "^1.7.0",
>>>>>>> ab6deb31
    "@actions/exec": "^1.1.0",
    "@actions/glob": "^0.2.0",
    "@actions/io": "^1.0.2",
    "@actions/tool-cache": "^1.5.5",
    "semver": "^7.1.3"
  },
  "devDependencies": {
    "@types/jest": "^27.0.2",
    "@types/node": "^16.11.25",
    "@types/semver": "^7.1.0",
    "@vercel/ncc": "^0.33.4",
    "husky": "^7.0.2",
    "jest": "^27.2.5",
    "jest-circus": "^27.2.5",
    "prettier": "^2.0.2",
    "ts-jest": "^27.0.5",
    "typescript": "^4.2.3"
  },
  "husky": {
    "skipCI": true,
    "hooks": {
      "pre-commit": "npm run build && npm run format-check"
    }
  }
}<|MERGE_RESOLUTION|>--- conflicted
+++ resolved
@@ -23,13 +23,8 @@
   "author": "GitHub",
   "license": "MIT",
   "dependencies": {
-<<<<<<< HEAD
     "@actions/cache": "^3.0.0",
-    "@actions/core": "^1.2.3",
-=======
-    "@actions/cache": "^2.0.2",
     "@actions/core": "^1.7.0",
->>>>>>> ab6deb31
     "@actions/exec": "^1.1.0",
     "@actions/glob": "^0.2.0",
     "@actions/io": "^1.0.2",
